--- conflicted
+++ resolved
@@ -91,9 +91,5 @@
 # Rope project settings
 .ropeproject
 
-<<<<<<< HEAD
 /logs.tar
-=======
-/logs.tar
-**/.mypy_cache
->>>>>>> 63ffa93e
+**/.mypy_cache